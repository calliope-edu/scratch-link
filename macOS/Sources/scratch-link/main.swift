import Cocoa
import PerfectHTTP
import PerfectHTTPServer

let SDMPort: Int = 20111

enum SDMRoute: String {
    case bluetoothLowEnergy = "/scratch/ble"
    case bluetooth = "/scratch/bt"
}

enum InitializationError: Error {
    case server(String)
    case internalError(String)
}

enum SerializationError: Error {
    case invalid(String)
    case internalError(String)
}

extension HTTPServer.LaunchFailure {
    // dirty hack to access "message" member even though it's marked "internal"
    func getMessage() throws -> String {
        let mirror = Mirror(reflecting: self)
        for case let (label?, value) in mirror.children where label == "message" {
            if let messageString = value as? String {
                return messageString
            }
            throw InitializationError.internalError("Unexpected type for launch failure message")
        }
        throw InitializationError.internalError("Couldn't find launch failure message")
    }
}

// Provide Scratch access to hardware devices using a JSON-RPC 2.0 API over WebSockets.
// See NetworkProtocol.md for details.
class ScratchLink: NSObject, NSApplicationDelegate {
    var socketProtocol: String?

    var sessionManagers = [String: SessionManagerBase]()
    var sessions = [ObjectIdentifier: Session]()
    var statusBarItem: NSStatusItem?

    func applicationDidFinishLaunching(_ notification: Notification) {
        do {
            // Init server first: once we're a "UI Element Application" the NSAlert class no longer works correctly
            try initServer()
            initUI()
        } catch {
            print("Quitting due to initialization failure: \(error)")
            quit()
        }
    }

    private func quit() {
        NSApplication.shared.terminate(nil)
    }

    @objc
    private func onVersionItemSelected() {
        let versionDetails =
            """
            \(BundleInfo.getTitle()) \(BundleInfo.getVersion()) \(BundleInfo.getVersionDetail())
            macOS \(ProcessInfo().operatingSystemVersionString)
            """
        NSPasteboard.general.clearContents()
        NSPasteboard.general.setString(versionDetails, forType: .string)

        let notification = NSUserNotification()
        notification.title = "Version information copied to clipboard"
        notification.informativeText = versionDetails
        NSUserNotificationCenter.default.deliver(notification)
    }

    @objc
    private func onQuitSelected() {
        quit()
    }

    func initUI() {
        let title = BundleInfo.getTitle()
        let versionItemText = "\(title) \(BundleInfo.getVersion())"

        let menu = NSMenu(title: title)
        menu.addItem(withTitle: versionItemText, action: #selector(onVersionItemSelected), keyEquivalent: "")
        menu.addItem(.separator())
        menu.addItem(withTitle: "Quit", action: #selector(onQuitSelected), keyEquivalent: "q")

        let systemStatusBar = NSStatusBar.system

        let statusBarItem = systemStatusBar.statusItem(withLength: NSStatusItem.squareLength)
        if let button = statusBarItem.button {
            button.imageScaling = .scaleProportionallyUpOrDown
            if let statusBarIcon = NSImage(
                named: NSImage.Name("iconTemplate")) ?? NSImage(named: NSImage.cautionName) {
                button.image = statusBarIcon
            }
        }
        statusBarItem.menu = menu

        self.statusBarItem = statusBarItem

        // Hide the dock icon now that we have another way to quit
        var thisProcess = ProcessSerialNumber(highLongOfPSN: 0, lowLongOfPSN: UInt32(kCurrentProcess))
        TransformProcessType(&thisProcess, ProcessApplicationTransformState(kProcessTransformToUIElementApplication))
    }

    func initServer() throws {
        sessionManagers[SDMRoute.bluetoothLowEnergy.rawValue] = SessionManager<BLESession>()
        sessionManagers[SDMRoute.bluetooth.rawValue] = SessionManager<BTSession>()

        var routes = Routes()
        routes.add(method: .get, uri: "/scratch/*", handler: requestHandler)
        print("Starting server...")
        do {
            try HTTPServer.launch(wait: false, HTTPServer.Server(
                name: "device-manager.scratch.mit.edu",
                port: SDMPort,
                routes: routes
            ))
        } catch {
            try handleLaunchError(error)
        }
        print("Server started")
    }

    func getFileBytes(path: String) -> [UInt8]? {
        guard let data = NSData(contentsOfFile: path) else {
            return nil
        }
        var bytes = [UInt8](repeating: 0, count: data.length)
        data.getBytes(&bytes, length: data.length)
        return bytes
    }

<<<<<<< HEAD
    func getWssCertificate() -> String? {
        guard let decryptedBytes = ServerConstants.encodedPEM
            .reversed()
            .decrypt(Cipher.aes_256_cbc, key: ServerConstants.key, iv: ServerConstants.iv) else {
            // This probably means a key or IV problem
            return nil
        }

        guard let decryptedString = String(bytes: decryptedBytes, encoding: .utf8) else {
            return nil
        }
        return decryptedString
    }

=======
>>>>>>> f78273b9
    func does(string text: String, match regex: NSRegularExpression) -> Bool {
        let sourceRange = NSRange(text.startIndex..., in: text)
        let matchRange = regex.rangeOfFirstMatch(in: text, options: [], range: sourceRange)
        return matchRange.location != NSNotFound
    }

    func handleLaunchError(_ error: Error) throws {
        if let launchFailure = error as? HTTPServer.LaunchFailure {
            // TODO: it looks like Perfect throws away the real error code in HTTPServer's bindServer method.
            // Is there any way to get it back, maybe through the Server (not HTTPServer) object?
            // Is there a better way to catch the address-in-use case?
            let regexAddressInUse = try NSRegularExpression(
                pattern: "Another server was already listening on the requested port \\d+$"
            )
            if does(string: try launchFailure.getMessage(), match: regexAddressInUse) {
                onAddressInUse() // does not return
                return
            }
        }

        // None of the above handled the error. Re-throw it.
        throw error
    }

    func onAddressInUse() {
        let title = "Address already in use!"
        let body = (
            "\(BundleInfo.getTitle()) was unable to start because port \(SDMPort) is already in use.\n" +
            "\n" +
            "This means \(BundleInfo.getTitle()) is already running or another application is using that port.\n" +
            "\n" +
            "This application will now exit."
        )
        let alert = NSAlert()
        alert.messageText = title
        alert.informativeText = body
        alert.alertStyle = .critical
        alert.addButton(withTitle: "OK")
        alert.runModal()
        quit()
    }

    func requestHandler(request: HTTPRequest, response: HTTPResponse) {
        print("request path: \(request.path)")
        if let sessionManager = sessionManagers[request.path] {
            do {
                try sessionManager
                    .makeSessionHandler(forRequest: request)
                    .handleRequest(request: request, response: response)
            } catch {
                response.setBody(string: "Session init failed")
                response.setHeader(.contentLength, value: "\(response.bodyBytes.count)")
                response.completed(status: .internalServerError)
            }
        } else {
            response.setBody(string: "Unrecognized path: \(request.path)")
            response.setHeader(.contentLength, value: "\(response.bodyBytes.count)")
            response.completed(status: .notFound)
        }
    }
}

let application = NSApplication.shared
application.setActivationPolicy(.regular)

let appDelegate = ScratchLink()
application.delegate = appDelegate

application.run()<|MERGE_RESOLUTION|>--- conflicted
+++ resolved
@@ -134,23 +134,6 @@
         return bytes
     }
 
-<<<<<<< HEAD
-    func getWssCertificate() -> String? {
-        guard let decryptedBytes = ServerConstants.encodedPEM
-            .reversed()
-            .decrypt(Cipher.aes_256_cbc, key: ServerConstants.key, iv: ServerConstants.iv) else {
-            // This probably means a key or IV problem
-            return nil
-        }
-
-        guard let decryptedString = String(bytes: decryptedBytes, encoding: .utf8) else {
-            return nil
-        }
-        return decryptedString
-    }
-
-=======
->>>>>>> f78273b9
     func does(string text: String, match regex: NSRegularExpression) -> Bool {
         let sourceRange = NSRange(text.startIndex..., in: text)
         let matchRange = regex.rangeOfFirstMatch(in: text, options: [], range: sourceRange)
